--- conflicted
+++ resolved
@@ -1,150 +1,71 @@
-"""
-Hypergraph data structure.
-"""
-
-<<<<<<< HEAD
-using MatrixNetworks
-using SparseArrays
-
-mutable struct MatrixHypergraph
-   incidence::SparseMatrixCSC{Int32,Int32}
-end
-
-function MatrixHypergraph(edges::Vector{Vector{Int32}}, n::Int32, m::Int32)
-   matrix = spzeros(Int32,n,m)
-=======
-using LightGraphs, SimpleWeightedGraphs
-using SparseArrays
-using Combinatorics
-
-mutable struct MatrixHypergraph
-   incidence::SparseMatrixCSC
-end
-
-function MatrixHypergraph(edges::Vector{Vector{Int64}}, n::Int64, m::Int64)
-   matrix = spzeros(Int64,n,m)
->>>>>>> be8910ca
-
-   for e = 1:length(edges)
-      for v in edges[e]
-         matrix[v,e] = 1
-      end
-   end
-
-   return MatrixHypergraph(matrix)
-end
-
-<<<<<<< HEAD
-function MatrixHypergraph(edges::Vector{Vector{Int32}})
-   return MatrixHypergraph(edges, maximum([e[i] for e in edges for i = 1:length(e)]), Int32(length(edges)))
-end
-
-function read(file::String; separator::String=" ")
-   edges::Vector{Vector{Int32}} = []
-   open(file) do f
-      for ln in readlines(f)
-         push!(edges, parse.(Int32,split(ln,separator)))
-      end
-   end
-
-   return MatrixHypergraph(edges)
-end
-
-function read_arb(folder::String)
-   edges::Vector{Vector{Int32}} = []
-   name = match(r"\\([^\\]+)$",folder).captures[1]
-   open("$folder\\$name-nverts.txt") do nverts
-      open("$folder\\$name-simplices.txt") do simplices
-         vertices = parse.(Int32, readlines(simplices))
-         i = 1
-         for n in readlines(nverts)
-            size = parse(Int32,n)
-            #println(n)
-            push!(edges, vertices[i:i+size-1])
-            i += size
-         end
-      end
-   end
-
-   return MatrixHypergraph(edges)
-end
-
-function dyadic_projection(M::MatrixHypergraph)
-   Z = M.incidence * M.incidence'
-   Z -= Diagonal(Z)
-   return MatrixNetwork(Z)
-end
-
-"""
-`dual`
-======
-
-Returns the dual of the given hypergraph.
-"""
-function dual(M::MatrixHypergraph)
-   return MatrixHypergraph(M.incidence')
-=======
-function MatrixHypergraph(edges::Vector{Vector{Int64}})
-   return MatrixHypergraph(edges, maximum([e[i] for e in edges for i = 1:length(e)]), length(edges))
-end
-
-function MatrixHypergraph(file::String; separator::String=" ")
-   edges::Vector{Vector{Int64}} = []
-   open(file) do f
-      for ln in readlines(f)[1:200]
-         push!(edges, parse.(Int64,split(ln,separator)))
-      end
-   end
-
-   return MatrixHypergraph(edges)
-end
-
-function dyadic_projection(M::MatrixHypergraph)
-   Z = M.incidence * M.incidence'
-   Z -= Diagonal(Z)
-   return SimpleWeightedGraph(Z)
-end
-
-"""
-`get_hyperwedges`
-=================
-
-Finds all connected triplets of hyperedges in a hypergraph.
-"""
-function get_hyperwedges(M::MatrixHypergraph)
-   wedges::Vector{Vector{Int64}} = []
-   G::SimpleWeightedGraph = dyadic_projection(dual(M))
-
-   neighbor_list::Dict{Int64,Vector{Int64}} = Dict(i => neighbors(G,i) for i = 1:nv(G))
-
-   by_deg::Vector{Int64} = sort(1:nv(G),by=x->degree(G,x),rev=true)
-
-   for u in by_deg
-      neigh = neighbor_list[u]
-      len = length(neigh)
-
-      for v = 1:len
-         for w in setdiff(neighbor_list[neigh[v]], [u]) # 2-paths starting at u, going through v
-            push!(wedges, [u,neigh[v],w])
-         end
-         for w = v+1:len # Wedges centered at u including v
-            push!(wedges, [neigh[v],u,neigh[w]])
-         end
-      end
-      rem_vertex!(G,u)
-      by_deg[(x->x>u).(by_deg)] .-= 1
-   end
-   #println(total_neigh/total_v)
-   return wedges
-end
-
-"""
-`dual`
-======
-
-Returns the dual of the given hypergraph.
-"""
-function dual(M::MatrixHypergraph)
-   return MatrixHypergraph(transpose(M.incidence))
->>>>>>> be8910ca
-end
+"""
+Hypergraph data structure.
+"""
+
+using MatrixNetworks
+using SparseArrays
+
+mutable struct MatrixHypergraph
+   incidence::SparseMatrixCSC{Int32,Int32}
+end
+
+function MatrixHypergraph(edges::Vector{Vector{Int32}}, n::Int32, m::Int32)
+   matrix = spzeros(Int32,n,m)
+
+   for e = 1:length(edges)
+      for v in edges[e]
+         matrix[v,e] = 1
+      end
+   end
+
+   return MatrixHypergraph(matrix)
+end
+
+function MatrixHypergraph(edges::Vector{Vector{Int32}})
+   return MatrixHypergraph(edges, maximum([e[i] for e in edges for i = 1:length(e)]), Int32(length(edges)))
+end
+
+function read(file::String; separator::String=" ")
+   edges::Vector{Vector{Int32}} = []
+   open(file) do f
+      for ln in readlines(f)
+         push!(edges, parse.(Int32,split(ln,separator)))
+      end
+   end
+
+   return MatrixHypergraph(edges)
+end
+
+function read_arb(folder::String)
+   edges::Vector{Vector{Int32}} = []
+   name = match(r"\\([^\\]+)$",folder).captures[1]
+   open("$folder\\$name-nverts.txt") do nverts
+      open("$folder\\$name-simplices.txt") do simplices
+         vertices = parse.(Int32, readlines(simplices))
+         i = 1
+         for n in readlines(nverts)
+            size = parse(Int32,n)
+            #println(n)
+            push!(edges, vertices[i:i+size-1])
+            i += size
+         end
+      end
+   end
+
+   return MatrixHypergraph(edges)
+end
+
+function dyadic_projection(M::MatrixHypergraph)
+   Z = M.incidence * M.incidence'
+   Z -= Diagonal(Z)
+   return MatrixNetwork(Z)
+end
+
+"""
+`dual`
+======
+
+Returns the dual of the given hypergraph.
+"""
+function dual(M::MatrixHypergraph)
+   return MatrixHypergraph(M.incidence')